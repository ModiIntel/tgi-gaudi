--- conflicted
+++ resolved
@@ -32,9 +32,4 @@
 	poetry lock --no-update
 
 export-requirements:
-<<<<<<< HEAD
-	poetry export -f requirements.txt --without-hashes --output requirements.txt
-=======
-	poetry export -o requirements_cuda.txt --extras bnb --without-hashes
-	poetry export -o requirements_rocm.txt --without-hashes
->>>>>>> ccd5725a
+	poetry export -f requirements.txt --without-hashes --output requirements.txt