--- conflicted
+++ resolved
@@ -30,7 +30,8 @@
     dtype: Optional[torch.dtype],
     trust_remote_code: bool,
 ) -> Model:
-<<<<<<< HEAD
+    adapt_transformers_to_gaudi()
+
     if speculate is not None:
         set_speculate(speculate)
     else:
@@ -83,11 +84,6 @@
         logger.info(f"Using speculation {method} with {speculate} input ids.")
 
     model_type = config_dict["model_type"]
-=======
-    adapt_transformers_to_gaudi()
-    config = AutoConfig.from_pretrained(model_id, revision=revision)
-    model_type = config.model_type
->>>>>>> 91eb4e55
 
     if model_type == "gpt_bigcode":
         return SantaCoder(
